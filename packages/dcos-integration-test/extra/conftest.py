--- conflicted
+++ resolved
@@ -73,491 +73,6 @@
     logging.getLogger("requests").setLevel(logging.WARNING)
     logging.getLogger("botocore").setLevel(logging.WARNING)
 
-<<<<<<< HEAD
-
-class Cluster:
-
-    adminrouter_master_port = {'http': 80, 'https': 443}
-    adminrouter_agent_port = {'http': 61001, 'https': 61002}
-
-    @retrying.retry(wait_fixed=1000,
-                    retry_on_result=lambda ret: ret is False,
-                    retry_on_exception=lambda x: False)
-    def _wait_for_marathon_up(self):
-        r = self.get('/marathon/ui/')
-        # resp_code >= 500 -> backend is still down probably
-        if r.status_code < 500:
-            logging.info("Marathon is probably up")
-            return True
-        else:
-            msg = "Waiting for Marathon, resp code is: {}"
-            logging.info(msg.format(r.status_code))
-            return False
-
-    @retrying.retry(wait_fixed=1000,
-                    retry_on_result=lambda ret: ret is False,
-                    retry_on_exception=lambda x: False)
-    def _wait_for_slaves_to_join(self):
-        r = self.get('/mesos/master/slaves')
-        if r.status_code != 200:
-            msg = "Mesos master returned status code {} != 200 "
-            msg += "continuing to wait..."
-            logging.info(msg.format(r.status_code))
-            return False
-        data = r.json()
-        # Check that there are all the slaves the test knows about. They are all
-        # needed to pass the test.
-        num_slaves = len(data['slaves'])
-        if num_slaves >= len(self.all_slaves):
-            msg = "Sufficient ({} >= {}) number of slaves have joined the cluster"
-            logging.info(msg.format(num_slaves, self.all_slaves))
-            return True
-        else:
-            msg = "Current number of slaves: {} < {}, continuing to wait..."
-            logging.info(msg.format(num_slaves, self.all_slaves))
-            return False
-
-    @retrying.retry(wait_fixed=1000,
-                    retry_on_result=lambda ret: ret is False,
-                    retry_on_exception=lambda x: False)
-    def _wait_for_dcos_history_up(self):
-        r = self.get('/dcos-history-service/ping')
-        # resp_code >= 500 -> backend is still down probably
-        if r.status_code <= 500:
-            logging.info("DC/OS History is probably up")
-            return True
-        else:
-            msg = "Waiting for DC/OS History, resp code is: {}"
-            logging.info(msg.format(r.status_code))
-            return False
-
-    @retrying.retry(wait_fixed=1000,
-                    retry_on_result=lambda ret: ret is False,
-                    retry_on_exception=lambda x: False)
-    def _wait_for_leader_election(self):
-        mesos_resolver = dns.resolver.Resolver()
-        mesos_resolver.nameservers = self.public_masters
-        mesos_resolver.port = 61053
-        try:
-            # Yeah, we can also put it in retry_on_exception, but
-            # this way we will loose debug messages
-            mesos_resolver.query('leader.mesos', 'A')
-        except dns.exception.DNSException as e:
-            msg = "Cannot resolve leader.mesos, error string: '{}', continuing to wait"
-            logging.info(msg.format(e))
-            return False
-        else:
-            logging.info("leader.mesos dns entry is UP!")
-            return True
-
-    @retrying.retry(wait_fixed=1000,
-                    retry_on_result=lambda ret: ret is False,
-                    retry_on_exception=lambda x: False)
-    def _wait_for_adminrouter_up(self):
-        try:
-            # Yeah, we can also put it in retry_on_exception, but
-            # this way we will loose debug messages
-            self.get(disable_suauth=True)
-        except requests.ConnectionError as e:
-            msg = "Cannot connect to nginx, error string: '{}', continuing to wait"
-            logging.info(msg.format(e))
-            return False
-        else:
-            logging.info("Nginx is UP!")
-            return True
-
-    # Retry if returncode is False, do not retry on exceptions.
-    @retrying.retry(wait_fixed=2000,
-                    retry_on_result=lambda r: r is False,
-                    retry_on_exception=lambda _: False)
-    def _wait_for_srouter_slaves_endpoints(self):
-        # Get currently known agents. This request is served straight from
-        # Mesos (no AdminRouter-based caching is involved).
-        r = self.get('/mesos/master/slaves')
-        assert r.status_code == 200
-
-        data = r.json()
-        # only check against the slaves we expect to be in the cluster
-        # so we can check that cluster has returned after a failure
-        # in which case will will have new slaves and dead slaves
-        slaves_ids = sorted(x['id'] for x in data['slaves'] if x['hostname'] in self.all_slaves)
-
-        for slave_id in slaves_ids:
-            # AdminRouter's slave endpoint internally uses cached Mesos
-            # state data. That is, slave IDs of just recently joined
-            # slaves can be unknown here. For those, this endpoint
-            # returns a 404. Retry in this case, until this endpoint
-            # is confirmed to work for all known agents.
-            uri = '/slave/{}/slave%281%29/state.json'.format(slave_id)
-            r = self.get(uri)
-            if r.status_code == 404:
-                return False
-            assert r.status_code == 200
-            data = r.json()
-            assert "id" in data
-            assert data["id"] == slave_id
-
-    @retrying.retry(wait_fixed=2000,
-                    retry_on_result=lambda r: r is False,
-                    retry_on_exception=lambda _: False)
-    def _wait_for_metronome(self):
-        r = self.get('/service/metronome/v1/jobs')
-        # 500 and 504 are the expected behavior of a service
-        # backend that is not up and running.
-        if r.status_code == 500 or r.status_code == 504:
-            logging.info("Metronome gateway timeout, continue waiting for backend...")
-            return False
-        assert r.status_code == 200
-
-    def wait_for_dcos(self):
-        self._wait_for_leader_election()
-        self._wait_for_adminrouter_up()
-        self._authenticate()
-        self._wait_for_marathon_up()
-        self._wait_for_slaves_to_join()
-        self._wait_for_dcos_history_up()
-        self._wait_for_srouter_slaves_endpoints()
-        self._wait_for_metronome()
-
-    @retrying.retry(wait_fixed=2000, stop_max_delay=300 * 1000,
-                    retry_on_result=lambda r: r is False,
-                    retry_on_exception=lambda _: False)
-    def _authenticate(self):
-        if self.auth_enabled:
-            # token valid until 2036 for user albert@bekstil.net
-            # {
-            #   "email": "albert@bekstil.net",
-            #   "email_verified": true,
-            #   "iss": "https://dcos.auth0.com/",
-            #   "sub": "google-oauth2|109964499011108905050",
-            #   "aud": "3yF5TOSzdlI45Q1xspxzeoGBe9fNxm9m",
-            #   "exp": 2090884974,
-            #   "iat": 1460164974
-            # }
-            js = {'token': 'eyJ0eXAiOiJKV1QiLCJhbGciOiJSUzI1NiIsImtpZCI6Ik9UQkVOakZFTWtWQ09VRTRPRVpGTlRNMFJrWXlRa015Tnprd1JrSkVRemRCTWpBM1FqYzVOZyJ9.eyJlbWFpbCI6ImFsYmVydEBiZWtzdGlsLm5ldCIsImVtYWlsX3ZlcmlmaWVkIjp0cnVlLCJpc3MiOiJodHRwczovL2Rjb3MuYXV0aDAuY29tLyIsInN1YiI6Imdvb2dsZS1vYXV0aDJ8MTA5OTY0NDk5MDExMTA4OTA1MDUwIiwiYXVkIjoiM3lGNVRPU3pkbEk0NVExeHNweHplb0dCZTlmTnhtOW0iLCJleHAiOjIwOTA4ODQ5NzQsImlhdCI6MTQ2MDE2NDk3NH0.OxcoJJp06L1z2_41_p65FriEGkPzwFB_0pA9ULCvwvzJ8pJXw9hLbmsx-23aY2f-ydwJ7LSibL9i5NbQSR2riJWTcW4N7tLLCCMeFXKEK4hErN2hyxz71Fl765EjQSO5KD1A-HsOPr3ZZPoGTBjE0-EFtmXkSlHb1T2zd0Z8T5Z2-q96WkFoT6PiEdbrDA-e47LKtRmqsddnPZnp0xmMQdTr2MjpVgvqG7TlRvxDcYc-62rkwQXDNSWsW61FcKfQ-TRIZSf2GS9F9esDF4b5tRtrXcBNaorYa9ql0XAWH5W_ct4ylRNl3vwkYKWa4cmPvOqT5Wlj9Tf0af4lNO40PQ'}  # noqa
-            if LOGIN_UNAME and LOGIN_PW:
-                js = {'uid': LOGIN_UNAME, 'password': LOGIN_PW}
-        else:
-            # no authentication required
-            return
-
-        r = requests.post(self.dcos_uri + '/acs/api/v1/auth/login', json=js)
-        # In the case of the Advanced Templates this endpoint comes up a bit later
-        if r.status_code >= 400:
-            return False
-        self.superuser_auth_header = {'Authorization': 'token=%s' % r.json()['token']}
-        self.superuser_auth_cookie = r.cookies['dcos-acs-auth-cookie']
-
-    def __init__(self, dcos_uri, masters, public_masters, slaves, public_slaves,
-                 dns_search_set, provider, auth_enabled):
-        """Proxy class for DC/OS clusters.
-
-        Args:
-            dcos_uri: address for the DC/OS web UI.
-            masters: list of Mesos master advertised IP addresses.
-            public_masters: list of Mesos master IP addresses routable from
-                the local host.
-            slaves: list of Mesos slave/agent advertised IP addresses.
-            dns_search_set: string indicating that a DNS search domain is
-                configured if its value is "true".
-            provider: onprem, azure, or aws
-            auth_enabled: True or False
-        """
-        self.masters = sorted(masters)
-        self.public_masters = sorted(public_masters)
-        self.slaves = sorted(slaves)
-        self.public_slaves = sorted(public_slaves)
-        self.all_slaves = sorted(slaves + public_slaves)
-        self.zk_hostports = ','.join(':'.join([host, '2181']) for host in self.public_masters)
-        self.dns_search_set = dns_search_set == 'true'
-        self.provider = provider
-        self.auth_enabled = auth_enabled
-
-        assert len(self.masters) == len(self.public_masters)
-
-        # URI must include scheme
-        assert dcos_uri.startswith('http')
-        self.scheme = urlparse(dcos_uri).scheme
-
-        # Make URI never end with /
-        self.dcos_uri = dcos_uri.rstrip('/')
-
-        self.wait_for_dcos()
-
-    @staticmethod
-    def _marathon_req_headers():
-        return {'Accept': 'application/json, text/plain, */*'}
-
-    def _suheader(self, disable_suauth):
-        if not disable_suauth and self.auth_enabled:
-            return self.superuser_auth_header
-        return {}
-
-    def get(self, path="", params=None, disable_suauth=False, **kwargs):
-        hdrs = self._suheader(disable_suauth)
-        hdrs.update(kwargs.pop('headers', {}))
-        return requests.get(
-            self.dcos_uri + path, params=params, headers=hdrs, **kwargs)
-
-    def post(self, path="", payload=None, disable_suauth=False, **kwargs):
-        hdrs = self._suheader(disable_suauth)
-        hdrs.update(kwargs.pop('headers', {}))
-        if payload is None:
-            payload = {}
-        return requests.post(self.dcos_uri + path, json=payload, headers=hdrs)
-
-    def delete(self, path="", disable_suauth=False, **kwargs):
-        hdrs = self._suheader(disable_suauth)
-        hdrs.update(kwargs.pop('headers', {}))
-        return requests.delete(self.dcos_uri + path, headers=hdrs, **kwargs)
-
-    def head(self, path="", disable_suauth=False):
-        hdrs = self._suheader(disable_suauth)
-        return requests.head(self.dcos_uri + path, headers=hdrs)
-
-    def node_get(self, node, path="", params=None, disable_suauth=False, **kwargs):
-        """Execute a GET request against the adminrouter on node."""
-        hdrs = self._suheader(disable_suauth)
-        hdrs.update(kwargs.pop('headers', {}))
-
-        if node in self.masters:
-            port = self.adminrouter_master_port[self.scheme]
-        elif node in self.all_slaves:
-            port = self.adminrouter_agent_port[self.scheme]
-        else:
-            raise Exception('Node {} is not in the cluster.'.format(node))
-        url = urlunparse([self.scheme, ':'.join([node, str(port)]), path, None, None, None])
-        return requests.get(url, params=params, headers=hdrs, **kwargs)
-
-    def get_test_app(self, custom_port=False):
-        test_uuid = uuid.uuid4().hex
-        app = copy.deepcopy({
-            'id': TEST_APP_NAME_FMT.format(test_uuid),
-            'cpus': 0.1,
-            'mem': 32,
-            'instances': 1,
-            # NOTE: uses '.' rather than `source`, since `source` only exists in bash and this is
-            # run by sh
-            'cmd': '. /opt/mesosphere/environment.export && /opt/mesosphere/bin/python '
-                   '/opt/mesosphere/active/dcos-integration-test/python_test_server.py ',
-            'env': {
-                'DCOS_TEST_UUID': test_uuid
-            },
-            'healthChecks': [
-                {
-                    'protocol': 'HTTP',
-                    'path': '/ping',
-                    'portIndex': 0,
-                    'gracePeriodSeconds': 5,
-                    'intervalSeconds': 10,
-                    'timeoutSeconds': 10,
-                    'maxConsecutiveFailures': 3
-                }
-            ],
-        })
-
-        if not custom_port:
-            app['cmd'] += '$PORT0'
-            app['portDefinitions'] = [{
-                "protocol": "tcp",
-                "port": 0,
-                "name": "test"
-            }]
-
-        return app, test_uuid
-
-    def get_test_app_in_docker(self, ip_per_container):
-        app, test_uuid = self.get_test_app(custom_port=True)
-        assert 'portDefinitions' not in app
-        app['cmd'] += '9080'  # Fixed port for inside bridge networking or IP per container
-        app['container'] = {
-            'type': 'DOCKER',
-            'docker': {
-                # TODO(cmaloney): Switch to alpine with glibc
-                'image': 'debian:jessie',
-                'portMappings': [{
-                    'hostPort': 0,
-                    'containerPort': 9080,
-                    'protocol': 'tcp',
-                    'name': 'test',
-                    'labels': {}
-                }],
-
-            },
-            'volumes': [{
-                'containerPath': '/opt/mesosphere',
-                'hostPath': '/opt/mesosphere',
-                'mode': 'RO'
-            }]
-        }
-
-        if ip_per_container:
-            app['container']['docker']['network'] = 'USER'
-            app['ipAddress'] = {'networkName': 'dcos'}
-        else:
-            app['container']['docker']['network'] = 'BRIDGE'
-
-        return app, test_uuid
-
-    def deploy_test_app_and_check(self, app, test_uuid):
-        with self.marathon_deploy_and_cleanup(app) as service_points:
-            r = requests.get('http://{}:{}/test_uuid'.format(service_points[0].host,
-                                                             service_points[0].port))
-            if r.status_code != 200:
-                msg = "Test server replied with non-200 reply: '{0} {1}. "
-                msg += "Detailed explanation of the problem: {2}"
-                pytest.fail(msg.format(r.status_code, r.reason, r.text))
-
-            r_data = r.json()
-
-            assert r_data['test_uuid'] == test_uuid
-
-            # Test the app is running as root
-            r = requests.get('http://{}:{}/operating_environment'.format(
-                service_points[0].host,
-                service_points[0].port))
-
-            if r.status_code != 200:
-                msg = "Test server replied with non-200 reply: '{0} {1}. "
-                msg += "Detailed explanation of the problem: {2}"
-                pytest.fail(msg.format(r.status_code, r.reason, r.text))
-
-            assert r.json() == {'username': 'root'}
-
-    def deploy_marathon_app(self, app_definition, timeout=120, check_health=True, ignore_failed_tasks=False):
-        """Deploy an app to marathon
-
-        This function deploys an an application and then waits for marathon to
-        aknowledge it's successfull creation or fails the test.
-
-        The wait for application is immediatelly aborted if Marathon returns
-        nonempty 'lastTaskFailure' field. Otherwise it waits until all the
-        instances reach tasksRunning and then tasksHealthy state.
-
-        Args:
-            app_definition: a dict with application definition as specified in
-                            Marathon API (https://mesosphere.github.io/marathon/docs/rest-api.html#post-v2-apps)
-            timeout: a time to wait for the application to reach 'Healthy' status
-                     after which the test should be failed.
-            check_health: wait until Marathon reports tasks as healthy before
-                          returning
-
-        Returns:
-            A list of named tuples which represent service points of deployed
-            applications. I.E:
-                [Endpoint(host='172.17.10.202', port=10464), Endpoint(host='172.17.10.201', port=1630)]
-        """
-        r = self.post('/marathon/v2/apps', app_definition, headers=self._marathon_req_headers())
-        logging.info('Response from marathon: {}'.format(repr(r.json())))
-        assert r.ok
-
-        @retrying.retry(wait_fixed=1000, stop_max_delay=timeout * 1000,
-                        retry_on_result=lambda ret: ret is None,
-                        retry_on_exception=lambda x: False)
-        def _pool_for_marathon_app(app_id):
-            Endpoint = collections.namedtuple("Endpoint", ["host", "port", "ip"])
-            # Some of the counters need to be explicitly enabled now and/or in
-            # future versions of Marathon:
-            req_params = (('embed', 'apps.lastTaskFailure'),
-                          ('embed', 'apps.counts'))
-            req_uri = '/marathon/v2/apps' + app_id
-
-            r = self.get(req_uri, req_params, headers=self._marathon_req_headers())
-            assert r.ok
-
-            data = r.json()
-
-            if not ignore_failed_tasks:
-                assert 'lastTaskFailure' not in data['app'], (
-                    'Application deployment failed, reason: {}'.format(data['app']['lastTaskFailure']['message'])
-                )
-
-            if (
-                data['app']['tasksRunning'] == app_definition['instances'] and
-                (not check_health or data['app']['tasksHealthy'] == app_definition['instances'])
-            ):
-                res = [Endpoint(t['host'], t['ports'][0], t['ipAddresses'][0]['ipAddress'])
-                       for t in data['app']['tasks']]
-                logging.info('Application deployed, running on {}'.format(res))
-                return res
-            else:
-                logging.info('Waiting for application to be deployed %s', repr(data))
-                return None
-
-        try:
-            return _pool_for_marathon_app(app_definition['id'])
-        except retrying.RetryError:
-            pytest.fail("Application deployment failed - operation was not "
-                        "completed in {} seconds.".format(timeout))
-
-    def destroy_marathon_app(self, app_name, timeout=120):
-        """Remove a marathon app
-
-        Abort the test if the removal was unsuccesful.
-
-        Args:
-            app_name: name of the applicatoin to remove
-            timeout: seconds to wait for destruction before failing test
-        """
-        @retrying.retry(wait_fixed=1000, stop_max_delay=timeout * 1000,
-                        retry_on_result=lambda ret: not ret,
-                        retry_on_exception=lambda x: False)
-        def _destroy_complete(deployment_id):
-            r = self.get('/marathon/v2/deployments', headers=self._marathon_req_headers())
-            assert r.ok
-
-            for deployment in r.json():
-                if deployment_id == deployment.get('id'):
-                    logging.info('Waiting for application to be destroyed')
-                    return False
-            logging.info('Application destroyed')
-            return True
-
-        r = self.delete('/marathon/v2/apps' + app_name, headers=self._marathon_req_headers())
-        assert r.ok
-
-        try:
-            _destroy_complete(r.json()['deploymentId'])
-        except retrying.RetryError:
-            pytest.fail("Application destroy failed - operation was not "
-                        "completed in {} seconds.".format(timeout))
-
-    @contextmanager
-    def marathon_deploy_and_cleanup(self, app_definition, timeout=120, check_health=True, ignore_failed_tasks=False):
-        yield self.deploy_marathon_app(
-            app_definition, timeout, check_health, ignore_failed_tasks)
-        self.destroy_marathon_app(app_definition['id'], timeout)
-
-    def metronome_one_off(self, job_definition, timeout=300, ignore_failures=False):
-        """Run a job on metronome and block until it returns success
-        """
-        job_id = job_definition['id']
-
-        @retrying.retry(wait_fixed=2000, stop_max_delay=timeout * 1000,
-                        retry_on_result=lambda ret: not ret,
-                        retry_on_exception=lambda x: False)
-        def wait_for_completion():
-            r = self.get('/service/metronome/v1/jobs/' + job_id, {'embed': 'history'})
-            assert r.ok
-            out = r.json()
-            if not ignore_failures and (out['history']['failureCount'] != 0):
-                raise Exception('Metronome job failed!: ' + repr(out))
-            if out['history']['successCount'] != 1:
-                logging.info('Waiting for one-off to finish. Status: ' + repr(out))
-                return False
-            logging.info('Metronome one-off successful')
-            return True
-        logging.info('Creating metronome job: ' + repr(job_definition))
-        r = self.post('/service/metronome/v1/jobs', job_definition)
-        assert r.ok, r.json()
-        logging.info('Starting metronome job')
-        r = self.post('/service/metronome/v1/jobs/{}/runs'.format(job_id))
-        assert r.ok, r.json()
-        wait_for_completion()
-        logging.info('Deleting metronome one-off')
-        r = self.delete('/service/metronome/v1/jobs/' + job_id)
-        assert r.ok
-=======
     return test_util.cluster_api.ClusterApi(
         dcos_uri=os.environ['DCOS_DNS_ADDRESS'],
         masters=os.environ['MASTER_HOSTS'].split(','),
@@ -568,5 +83,4 @@
         provider=os.environ['DCOS_PROVIDER'],
         auth_enabled=os.getenv('DCOS_AUTH_ENABLED', 'true') == 'true',
         username=os.getenv('DCOS_LOGIN_UNAME', None),
-        password=os.getenv('DCOS_LOGIN_PW', None))
->>>>>>> b2a0bdf3
+        password=os.getenv('DCOS_LOGIN_PW', None))