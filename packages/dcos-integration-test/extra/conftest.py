--- conflicted
+++ resolved
@@ -102,12 +102,7 @@
         dns_search_set=os.environ['DNS_SEARCH'],
         provider=os.environ['DCOS_PROVIDER'],
         auth_enabled=os.getenv('DCOS_AUTH_ENABLED', 'true') == 'true',
-<<<<<<< HEAD
-        web_auth_default_user=user)
-=======
-        username=os.getenv('DCOS_LOGIN_UNAME', None),
-        password=os.getenv('DCOS_LOGIN_PW', None),
+        web_auth_default_user=user,
         default_os_user=os.getenv('DCOS_DEFAULT_OS_USER', 'root'))
->>>>>>> 9b425a96
     cluster_api.wait_for_dcos()
     return cluster_api