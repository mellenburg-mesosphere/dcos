import json
import logging
import os
import subprocess

import dns.exception
import dns.resolver
import kazoo.client
import pytest
import requests

from test_helpers import dcos_config

from pkgpanda.util import load_json, load_string


@pytest.mark.first
def test_dcos_cluster_is_up(dcos_api_session):
    pass


def test_leader_election(dcos_api_session):
    mesos_resolver = dns.resolver.Resolver()
    mesos_resolver.nameservers = dcos_api_session.public_masters
    mesos_resolver.port = 61053
    try:
        mesos_resolver.query('leader.mesos', 'A')
    except dns.exception.DNSException:
        assert False, "Cannot resolve leader.mesos"


def test_if_all_mesos_masters_have_registered(dcos_api_session):
    # Currently it is not possible to extract this information through Mesos'es
    # API, let's query zookeeper directly.
    zk = kazoo.client.KazooClient(hosts=dcos_api_session.zk_hostports, read_only=True)
    master_ips = []

    zk.start()
    for znode in zk.get_children("/mesos"):
        if not znode.startswith("json.info_"):
            continue
        master = json.loads(zk.get("/mesos/" + znode)[0].decode('utf-8'))
        master_ips.append(master['address']['ip'])
    zk.stop()

    assert sorted(master_ips) == dcos_api_session.masters


def test_if_all_exhibitors_are_in_sync(dcos_api_session):
    r = dcos_api_session.get('/exhibitor/exhibitor/v1/cluster/status')
    assert r.status_code == 200

    correct_data = sorted(r.json(), key=lambda k: k['hostname'])

    for zk_ip in dcos_api_session.public_masters:
        resp = requests.get('http://{}:8181/exhibitor/v1/cluster/status'.format(zk_ip))
        assert resp.status_code == 200

        tested_data = sorted(resp.json(), key=lambda k: k['hostname'])
        assert correct_data == tested_data


def test_mesos_agent_role_assignment(dcos_api_session):
    state_endpoint = '/state.json'
<<<<<<< HEAD
    for agent in cluster.public_slaves:
        r = cluster.get(state_endpoint, host=agent, port=5051)
        assert r.json()['flags']['default_role'] == 'slave_public'
    for agent in cluster.slaves:
        r = cluster.get(state_endpoint, host=agent, port=5051)
=======
    for agent in dcos_api_session.public_slaves:
        r = dcos_api_session.get(path=state_endpoint, node=agent, port=5051)
        assert r.json()['flags']['default_role'] == 'slave_public'
    for agent in dcos_api_session.slaves:
        r = dcos_api_session.get(path=state_endpoint, node=agent, port=5051)
>>>>>>> 7efbedc0
        assert r.json()['flags']['default_role'] == '*'


def test_signal_service(dcos_api_session):
    """
    signal-service runs on an hourly timer, this test runs it as a one-off
    and pushes the results to the test_server app for easy retrieval
    """
    # This is due to caching done by 3DT / Signal service
    # We're going to remove this soon: https://mesosphere.atlassian.net/browse/DCOS-9050
    dcos_version = os.environ["DCOS_VERSION"]
    signal_config_data = load_json('/opt/mesosphere/etc/dcos-signal-config.json')
    customer_key = signal_config_data.get('customer_key', '')
    enabled = signal_config_data.get('enabled', 'false')
    cluster_id = load_string('/var/lib/dcos/cluster-id').strip()

    if enabled == 'false':
        pytest.skip('Telemetry disabled in /opt/mesosphere/etc/dcos-signal-config.json... skipping test')

    logging.info("Version: ", dcos_version)
    logging.info("Customer Key: ", customer_key)
    logging.info("Cluster ID: ", cluster_id)

    direct_report = dcos_api_session.get('/system/health/v1/report?cache=0')
    signal_results = subprocess.check_output(["/opt/mesosphere/bin/dcos-signal", "-test"], universal_newlines=True)
    r_data = json.loads(signal_results)

    exp_data = {
        'diagnostics': {
            'event': 'health',
            'anonymousId': cluster_id,
            'properties': {}
        },
        'cosmos': {
            'event': 'package_list',
            'anonymousId': cluster_id,
            'properties': {}
        },
        'mesos': {
            'event': 'mesos_track',
            'anonymousId': cluster_id,
            'properties': {}
        }
    }

    # Generic properties which are the same between all tracks
    generic_properties = {
        'provider': dcos_config['provider'],
        'source': 'cluster',
        'clusterId': cluster_id,
        'customerKey': customer_key,
        'environmentVersion': dcos_version,
        'variant': 'open'
    }

    # Insert the generic property data which is the same between all signal tracks
    exp_data['diagnostics']['properties'].update(generic_properties)
    exp_data['cosmos']['properties'].update(generic_properties)
    exp_data['mesos']['properties'].update(generic_properties)

    # Insert all the diagnostics data programmatically
    master_units = [
        'adminrouter-service',
        'adminrouter-reload-service',
        'adminrouter-reload-timer',
        'cosmos-service',
        'metrics-master-service',
        'metrics-master-socket',
        'exhibitor-service',
        'history-service',
        'log-master-service',
        'log-master-socket',
        'logrotate-master-service',
        'logrotate-master-timer',
        'marathon-service',
        'mesos-dns-service',
        'mesos-master-service',
        'metronome-service',
        'signal-service']
    all_node_units = [
        '3dt-service',
        'epmd-service',
        'gen-resolvconf-service',
        'gen-resolvconf-timer',
        'navstar-service',
        'pkgpanda-api-service',
        'pkgpanda-api-socket',
        'signal-timer',
        'spartan-service',
        'spartan-watchdog-service',
        'spartan-watchdog-timer']
    slave_units = [
        'mesos-slave-service']
    public_slave_units = [
        'mesos-slave-public-service']
    all_slave_units = [
        'docker-gc-service',
        'docker-gc-timer',
        'metrics-agent-service',
        'metrics-agent-socket',
        '3dt-socket',
        'adminrouter-agent-service',
        'adminrouter-agent-reload-service',
        'adminrouter-agent-reload-timer',
        'log-agent-service',
        'log-agent-socket',
        'logrotate-agent-service',
        'logrotate-agent-timer',
        'rexray-service']

    master_units.append('oauth-service')

    for unit in master_units:
        exp_data['diagnostics']['properties']["health-unit-dcos-{}-total".format(unit)] = len(dcos_api_session.masters)
        exp_data['diagnostics']['properties']["health-unit-dcos-{}-unhealthy".format(unit)] = 0
    for unit in all_node_units:
        exp_data['diagnostics']['properties']["health-unit-dcos-{}-total".format(unit)] = len(
            dcos_api_session.all_slaves + dcos_api_session.masters)
        exp_data['diagnostics']['properties']["health-unit-dcos-{}-unhealthy".format(unit)] = 0
    for unit in slave_units:
        exp_data['diagnostics']['properties']["health-unit-dcos-{}-total".format(unit)] = len(dcos_api_session.slaves)
        exp_data['diagnostics']['properties']["health-unit-dcos-{}-unhealthy".format(unit)] = 0
    for unit in public_slave_units:
        exp_data['diagnostics']['properties']["health-unit-dcos-{}-total".format(unit)] \
            = len(dcos_api_session.public_slaves)
        exp_data['diagnostics']['properties']["health-unit-dcos-{}-unhealthy".format(unit)] = 0
    for unit in all_slave_units:
        exp_data['diagnostics']['properties']["health-unit-dcos-{}-total".format(unit)] \
            = len(dcos_api_session.all_slaves)
        exp_data['diagnostics']['properties']["health-unit-dcos-{}-unhealthy".format(unit)] = 0

    def check_signal_data():
        # Check the entire hash of diagnostics data
        assert r_data['diagnostics'] == exp_data['diagnostics']
        # Check a subset of things regarding Mesos that we can logically check for
        framework_names = [x['name'] for x in r_data['mesos']['properties']['frameworks']]
        assert 'marathon' in framework_names
        assert 'metronome' in framework_names
        # There are no packages installed by default on the integration test, ensure the key exists
        assert len(r_data['cosmos']['properties']['package_list']) == 0

    try:
        check_signal_data()
    except AssertionError as err:
        logging.info('System report: {}'.format(direct_report.json()))
        raise err<|MERGE_RESOLUTION|>--- conflicted
+++ resolved
@@ -62,19 +62,11 @@
 
 def test_mesos_agent_role_assignment(dcos_api_session):
     state_endpoint = '/state.json'
-<<<<<<< HEAD
-    for agent in cluster.public_slaves:
-        r = cluster.get(state_endpoint, host=agent, port=5051)
-        assert r.json()['flags']['default_role'] == 'slave_public'
-    for agent in cluster.slaves:
-        r = cluster.get(state_endpoint, host=agent, port=5051)
-=======
     for agent in dcos_api_session.public_slaves:
-        r = dcos_api_session.get(path=state_endpoint, node=agent, port=5051)
+        r = dcos_api_session.get(state_endpoint, host=agent, port=5051)
         assert r.json()['flags']['default_role'] == 'slave_public'
     for agent in dcos_api_session.slaves:
-        r = dcos_api_session.get(path=state_endpoint, node=agent, port=5051)
->>>>>>> 7efbedc0
+        r = dcos_api_session.get(state_endpoint, host=agent, port=5051)
         assert r.json()['flags']['default_role'] == '*'
 
 
